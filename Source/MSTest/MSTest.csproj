--- conflicted
+++ resolved
@@ -26,15 +26,8 @@
   </PropertyGroup>
 
   <ItemGroup>
-<<<<<<< HEAD
-=======
     <PackageReference Include="LeanTest.Core" Version="3.7.1.282" />
->>>>>>> f52f201e
     <PackageReference Include="MSTest.TestFramework" Version="2.1.2" />
   </ItemGroup>
 
-  <ItemGroup>
-    <ProjectReference Include="..\Core\Core.csproj" />
-  </ItemGroup>
-
 </Project>