--- conflicted
+++ resolved
@@ -9,11 +9,7 @@
 	/// <summary>
 	/// Extension methods for MS Tests TestContext.
 	/// </summary>
-<<<<<<< HEAD
-	[Obsolete("Don't use!")]
-=======
 	[Obsolete("Use the ContextBuilder extensions instead!")]
->>>>>>> f52f201e
 	public static class TestContextExtensions
 	{
 		/// <summary>Registers an intend to use the <c>TestScenarioId</c> attribute on test methods.</summary>
