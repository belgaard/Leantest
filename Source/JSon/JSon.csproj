--- conflicted
+++ resolved
@@ -26,11 +26,7 @@
 
   <ItemGroup>
     <PackageReference Include="LeanTest.Core" Version="4.*" />
-<<<<<<< HEAD
-    <PackageReference Include="Newtonsoft.Json" Version="13.0.2" />
-=======
     <PackageReference Include="Newtonsoft.Json" Version="13.0.4" />
->>>>>>> 3b8be0f1
     <None Include="..\..\LICENSE.md" Pack="true" PackagePath=""/>
   </ItemGroup>
 
