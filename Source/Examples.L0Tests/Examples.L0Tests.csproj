﻿<Project Sdk="Microsoft.NET.Sdk">

  <PropertyGroup>
    <TargetFramework>netcoreapp3.1</TargetFramework>

    <IsPackable>false</IsPackable>

    <LangVersion>8.0</LangVersion>
  </PropertyGroup>

  <ItemGroup>
<<<<<<< HEAD
=======
    <Compile Remove="TestResults\**" />
    <EmbeddedResource Remove="TestResults\**" />
    <None Remove="TestResults\**" />
  </ItemGroup>

  <ItemGroup>
    <PackageReference Include="LeanTest.Core" Version="3.7.1.282" />
    <PackageReference Include="LeanTest.MSTest" Version="3.7.1.282" />
>>>>>>> a26048a6
    <PackageReference Include="Microsoft.Extensions.DependencyInjection" Version="3.1.8" />
    <PackageReference Include="Microsoft.Extensions.DependencyInjection.Abstractions" Version="3.1.8" />
    <PackageReference Include="Microsoft.NET.Test.Sdk" Version="16.7.1" />
    <PackageReference Include="MSTest.TestAdapter" Version="2.1.2" />
    <PackageReference Include="MSTest.TestFramework" Version="2.1.2" />
  </ItemGroup>

  <ItemGroup>
    <ProjectReference Include="..\Core\Core.csproj" />
    <ProjectReference Include="..\MSTest\MSTest.csproj" />
  </ItemGroup>

</Project><|MERGE_RESOLUTION|>--- conflicted
+++ resolved
@@ -9,8 +9,6 @@
   </PropertyGroup>
 
   <ItemGroup>
-<<<<<<< HEAD
-=======
     <Compile Remove="TestResults\**" />
     <EmbeddedResource Remove="TestResults\**" />
     <None Remove="TestResults\**" />
@@ -19,7 +17,6 @@
   <ItemGroup>
     <PackageReference Include="LeanTest.Core" Version="3.7.1.282" />
     <PackageReference Include="LeanTest.MSTest" Version="3.7.1.282" />
->>>>>>> a26048a6
     <PackageReference Include="Microsoft.Extensions.DependencyInjection" Version="3.1.8" />
     <PackageReference Include="Microsoft.Extensions.DependencyInjection.Abstractions" Version="3.1.8" />
     <PackageReference Include="Microsoft.NET.Test.Sdk" Version="16.7.1" />
@@ -27,9 +24,4 @@
     <PackageReference Include="MSTest.TestFramework" Version="2.1.2" />
   </ItemGroup>
 
-  <ItemGroup>
-    <ProjectReference Include="..\Core\Core.csproj" />
-    <ProjectReference Include="..\MSTest\MSTest.csproj" />
-  </ItemGroup>
-
 </Project>